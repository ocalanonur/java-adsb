--- conflicted
+++ resolved
@@ -1,10 +1,7 @@
 package org.opensky.libadsb;
 
-<<<<<<< HEAD
 import java.util.Arrays;
-=======
 import java.io.Serializable;
->>>>>>> 27662dca
 
 /**
  *  This file is part of org.opensky.libadsb.
